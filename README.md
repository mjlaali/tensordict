<<<<<<< HEAD
# Disclaimer

TensorDict is at the alpha-stage, meaning that there may be bc-breaking changes introduced at any moment without warranty.
Hopefully that should not happen too often, as the current roadmap mostly involves adding new features and building compatibility
with the broader pytorch ecosystem.
=======
>>>>>>> c99ffed1

# TensorDict

`TensorDict` is a dictionary-like class that inherits properties from tensors, such as indexing, shape operations, casting to device etc.

The main purpose of TensorDict is to make code-bases more _readable_ and _modular_ by abstracting away tailored operations:
```python
for i, tensordict in enumerate(dataset):
    # the model reads and writes tensordicts
    tensordict = model(tensordict)
    loss = loss_module(tensordict)
    loss.backward()
    optimizer.step()
    optimizer.zero_grad()
```
With this level of abstraction, one can recycle a training loop for highly heterogeneous task.
Each individual step of the training loop (data collection and transform, model prediction, loss computation etc.)
can be tailored to the use case at hand without impacting the others.
For instance, the above example can be easily used across classification and segmentation tasks, among many others.

## Installation

To install the latest stable version of tensordict, simply run
```bash
pip install tensordict
```
This will work with python 3.7 and upward as well as pytorch 1.12 and upward.

To enjoy the latest features, one can use
```bash
pip install tensordict-nightly
```

## Features

### General

A tensordict is primarily defined by its `batch_size` (or `shape`) and its key-value pairs:
```python
from tensordict import TensorDict
import torch
tensordict = TensorDict({
    "key 1": torch.ones(3, 4, 5),
    "key 2": torch.zeros(3, 4, 5, dtype=torch.bool),
}, batch_size=[3, 4])
```
The `batch_size` and the first dimensions of each of the tensors must be compliant.
The tensors can be of any dtype and device. Optionally, one can restrict a tensordict to
live on a dedicated device, which will send each tensor that is written there:
```python
tensordict = TensorDict({
    "key 1": torch.ones(3, 4, 5),
    "key 2": torch.zeros(3, 4, 5, dtype=torch.bool),
}, batch_size=[3, 4], device="cuda:0")
tensordict["key 3"] = torch.randn(3, 4, device="cpu")
assert tensordict["key 3"].device is torch.device("cuda:0")
```

### Tensor-like features

TensorDict objects can be indexed exactly like tensors. The resulting of indexing
a TensorDict is another TensorDict containing tensors indexed along the required dimension:
```python
tensordict = TensorDict({
    "key 1": torch.ones(3, 4, 5),
    "key 2": torch.zeros(3, 4, 5, dtype=torch.bool),
}, batch_size=[3, 4])
sub_tensordict = tensordict[..., :2]
assert sub_tensordict.shape == torch.Size([3, 2])
assert sub_tensordict["key 1"].shape == torch.Size([3, 2, 5])
```

Similarly, one can build tensordicts by stacking or concatenating single tensordicts:
```python
tensordicts = [TensorDict({
    "key 1": torch.ones(3, 4, 5),
    "key 2": torch.zeros(3, 4, 5, dtype=torch.bool),
}, batch_size=[3, 4]) for _ in range(2)]
stack_tensordict = torch.stack(tensordicts, 1)
assert stack_tensordict.shape == torch.Size([3, 2, 4])
assert stack_tensordict["key 1"].shape == torch.Size([3, 2, 4, 5])
cat_tensordict = torch.cat(tensordicts, 0)
assert cat_tensordict.shape == torch.Size([6, 4])
assert cat_tensordict["key 1"].shape == torch.Size([6, 4, 5])
```

TensorDict instances can also be reshaped, viewed, squeezed and unsqueezed:
```python
tensordict = TensorDict({
    "key 1": torch.ones(3, 4, 5),
    "key 2": torch.zeros(3, 4, 5, dtype=torch.bool),
}, batch_size=[3, 4])
print(tensordict.view(-1))  # prints torch.Size([12])
print(tensordict.reshape(-1))  # prints torch.Size([12])
print(tensordict.unsqueeze(-1))  # prints torch.Size([3, 4, 1])
```

One can also send tensordict from device to device, place them in shared memory,
clone them, update them in-place or not, split them, unbind them, expand them etc.

If a functionality is missing, it is easy to call it using `apply()` or `apply_()`:
```python
tensordict_uniform = tensordict.apply(lambda tensor: tensor.uniform_())
```

### TensorDict for functional programming using FuncTorch

We also provide an API to use TensorDict in conjunction with [FuncTorch](https://pytorch.org/functorch).
For instance, TensorDict makes it easy to concatenate model weights to do model ensembling:
```python
from torch import nn
from tensordict import TensorDict
from copy import deepcopy
from tensordict.nn.functional_modules import FunctionalModule
import torch
from functorch import vmap
layer1 = nn.Linear(3, 4)
layer2 = nn.Linear(4, 4)
model1 = nn.Sequential(layer1, layer2)
model2 = deepcopy(model1)
# we represent the weights hierarchically
weights1 = TensorDict(model1.state_dict(), []).unflatten_keys(".")
weights2 = TensorDict(model2.state_dict(), []).unflatten_keys(".")
weights = torch.stack([weights1, weights2], 0)
fmodule, _ = FunctionalModule._create_from(model1)
# an input we'd like to pass through the model
x = torch.randn(10, 3)
y = vmap(fmodule, (0, None))(weights, x)
y.shape  # torch.Size([2, 10, 4])
```

#### First-class dimensions

**Note: first-class dimensions are themselves experimental, you will need to install `torch-nightly` to try this out.**

We also support use of first-class dimensions from `functorch`. Indexing a `TensorDict` with first-class dimensions will result in all items in the `TensorDict` being indexed in the same way. Once a `TensorDict` has been indexed with first-class dimensions, any new entries must themselves have been indexed in a compatible way. First-class dimensions can be added to any of the batch dimensions, since they are guaranteed to exist for all entries. You can call `order` directly on the `TensorDict`, or access items individually according to your need.

Here's a simple example. Create a TensorDict as usual

```python
import torch
from functorch.dim import dims
from tensordict import TensorDict

td = TensorDict(
    {"mask": torch.randint(2, (10, 28, 28), dtype=torch.uint8)},
    batch_size=[10, 28, 28],
)
```

You can then index the TensorDict with first class dimensions as you would a tensor

```python
batch, width, height, channel = dims(4)
td_fc = td[batch, width, height]
```

All entries of the TensorDict will now have been indexed in the same way

```python
td_fc["mask"]
# tensor(..., dtype=torch.uint8)
# with dims=(batch, width, height, 0) sizes=(10, 28, 28, 1)
```

You can add new items provided they have compatible first class dimensions, i.e. there must be agreement in first-class and positional dimensions along the batch dimensions, though the item can have additional first-class non-batch dimensions.

```python
td_fc["input"] = torch.rand(10, 28, 28, 3)[batch, width, height, channel]
```

You can now take advantage of first-class dimensions when accessing the items

```python
(td_fc["input"] * td_fc["mask"]).mean(channel)
```

Or can call `order` on the TensorDict to arrange dimensions of all items

```python
td_ordered = td_fc.order(batch, height, width)
torch.testing.assert_close(
    td_ordered["mask"], td_fc["mask"].order(batch, height, width)
)
```

### Nesting TensorDicts

It is possible to nest tensordict and switch easily between hierarchical and flat representations.
For instance, the following code will result in a single-level tensordict with keys `"key 1"` and `"key 2.sub-key"`:
```python
>>> tensordict = TensorDict({
...     "key 1": torch.ones(3, 4, 5),
...     "key 2": TensorDict({"sub-key": torch.randn(3, 4, 5, 6)}, [3, 4, 5])
... }, batch_size=[3, 4])
>>> tensordict = tensordict.unflatten_keys(separator=".")
```

# Disclaimer

TensorDict is at the alpha-stage, meaning that there may be bc-breaking changes introduced at any moment without warranty.
Hopefully that should not happen too often, as the current roadmap mostly involves adding new features and building compatibility 
with the broader pytorch ecosystem.

## License
TorchRL is licensed under the MIT License. See [LICENSE](LICENSE) for details.<|MERGE_RESOLUTION|>--- conflicted
+++ resolved
@@ -1,12 +1,3 @@
-<<<<<<< HEAD
-# Disclaimer
-
-TensorDict is at the alpha-stage, meaning that there may be bc-breaking changes introduced at any moment without warranty.
-Hopefully that should not happen too often, as the current roadmap mostly involves adding new features and building compatibility
-with the broader pytorch ecosystem.
-=======
->>>>>>> c99ffed1
-
 # TensorDict
 
 `TensorDict` is a dictionary-like class that inherits properties from tensors, such as indexing, shape operations, casting to device etc.
@@ -207,7 +198,7 @@
 # Disclaimer
 
 TensorDict is at the alpha-stage, meaning that there may be bc-breaking changes introduced at any moment without warranty.
-Hopefully that should not happen too often, as the current roadmap mostly involves adding new features and building compatibility 
+Hopefully that should not happen too often, as the current roadmap mostly involves adding new features and building compatibility
 with the broader pytorch ecosystem.
 
 ## License
